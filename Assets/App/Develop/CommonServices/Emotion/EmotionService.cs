--- conflicted
+++ resolved
@@ -22,25 +22,9 @@
                     Color = GetDefaultColorForEmotion(type)
                 });
             }
-<<<<<<< HEAD
-=======
 
->>>>>>> 742278dc
             playerDataProvider.RegisterWriter(this);
             playerDataProvider.RegisterReader(this);
-        }
-        
-        private Color GetDefaultColorForEmotion(EmotionTypes type)
-        {
-            return type switch
-            {
-                EmotionTypes.Joy => Color.yellow,
-                EmotionTypes.Sadness => Color.blue,
-                EmotionTypes.Anger => Color.red,
-                EmotionTypes.Fear => Color.gray,
-                EmotionTypes.Disgust => Color.magenta,
-                _ => Color.white
-            };
         }
 
         private Color GetDefaultColorForEmotion(EmotionTypes type)
@@ -67,10 +51,7 @@
             }
             return _emotions[type];
         }
-<<<<<<< HEAD
-=======
 
->>>>>>> 742278dc
         public bool HasEnough(EmotionTypes type, int amount)
             => _emotions[type].Value.Value >= amount;
 
